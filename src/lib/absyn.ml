--- conflicted
+++ resolved
@@ -2,7 +2,6 @@
 
 type symbol = Symbol.symbol
 [@@deriving show]
-
 
 type exp =
   | BoolExp       of bool
@@ -14,14 +13,8 @@
   | BreakExp
   | ExpSeq        of lexp list
   | CallExp       of symbol * lexp list
-<<<<<<< HEAD
   | VarExp        of lvar
   | LetExp        of ldec list * lexp
-=======
->>>>>>> 7c22ba7d
-  [@@deriving show]
-
-and lexp = exp Location.loc  (* exp anotated with a location *)
   [@@deriving show]
  
 and binary_op = 
@@ -45,11 +38,15 @@
   | SimpleVar     of Symbol.symbol  
   [@@deriving show]
 
+and dec =
+  | VarDec        of Symbol.symbol * Symbol.symbol option * lexp
+  [@@deriving show]
+
+and lexp = exp Location.loc  (* exp anotated with a location *)
+  [@@deriving show]
+
 and lvar = var Location.loc
   [@@deriving show]
 
-and dec =
-  | VarDec        of Symbol.symbol * Symbol.symbol option * lexp
-
 and ldec = dec Location.loc
   [@@deriving show]