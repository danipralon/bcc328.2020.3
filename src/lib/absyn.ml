(* absyn.ml *)

type symbol = Symbol.symbol
[@@deriving show]


type exp =
  | BoolExp       of bool
  | IntExp        of int
  | RealExp       of float
  | NegativeExp   of lexp
  | BinaryExp     of (lexp * binary_op * lexp)
  | WhileExp      of (lexp * lexp)
  | BreakExp
<<<<<<< HEAD
  | ExpSeq        of lexp list
=======
  | CallExp       of symbol * lexp list

>>>>>>> 8d438e02
  [@@deriving show]

and lexp = exp Location.loc  (* exp anotated with a location *)
  [@@deriving show]
 
and binary_op = 
  | Plus
  | Minus
  | Times
  | Div
  | Mod
  | Power
  | Equal
  | NotEqual
  | GreaterThan
  | GreaterEqual
  | LowerThan
  | LowerEqual
  | And
  | Or
  [@@deriving show]<|MERGE_RESOLUTION|>--- conflicted
+++ resolved
@@ -12,12 +12,8 @@
   | BinaryExp     of (lexp * binary_op * lexp)
   | WhileExp      of (lexp * lexp)
   | BreakExp
-<<<<<<< HEAD
   | ExpSeq        of lexp list
-=======
   | CallExp       of symbol * lexp list
-
->>>>>>> 8d438e02
   [@@deriving show]
 
 and lexp = exp Location.loc  (* exp anotated with a location *)
