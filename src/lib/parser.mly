// parser.mly

%{
  open Absyn
%}

%token                 EOF
%token <int>           LITINT
%token <bool>          LITBOOL
%token <float>         LITREAL
%token <Symbol.symbol> ID

%token                 PLUS
%token                 MINUS
%token                 TIMES
%token                 DIV
%token                 MOD
%token                 POW
%token                 EQ
%token                 NE
%token                 GT
%token                 GE
%token                 LT
%token                 LE
%token                 AND
%token                 OR
%token                 ASSIGN
%token                 WHILE
%token                 DO
<<<<<<< HEAD
%token                 VAR IF THEN ELSE BREAK LET IN END    
=======
%token                 LPAREN
%token                 RPAREN
%token                 COMMA
%token                 SEMI
%token                 COLON
>>>>>>> f1249d7b

%start <Absyn.exp> program

%%

program:
| e=exp EOF            {e}

exp:
| x=LITINT             {IntExp x}
| x=LITBOOL            {BoolExp x}
| WHILE t=exp DO b=exp {WhileExp (t, b)}<|MERGE_RESOLUTION|>--- conflicted
+++ resolved
@@ -25,17 +25,21 @@
 %token                 AND
 %token                 OR
 %token                 ASSIGN
-%token                 WHILE
-%token                 DO
-<<<<<<< HEAD
-%token                 VAR IF THEN ELSE BREAK LET IN END    
-=======
 %token                 LPAREN
 %token                 RPAREN
 %token                 COMMA
 %token                 SEMI
 %token                 COLON
->>>>>>> f1249d7b
+%token                 BREAK
+%token                 DO
+%token                 ELSE
+%token                 END
+%token                 IF
+%token                 IN
+%token                 LET
+%token                 THEN
+%token                 VAR
+%token                 WHILE
 
 %start <Absyn.exp> program
 
