--- conflicted
+++ resolved
@@ -7,10 +7,8 @@
 %token                 EOF
 %token <int>           LITINT
 %token <bool>          LITBOOL
-<<<<<<< HEAD
 %token <float>         LITREAL
 
-=======
 %token                 PLUS
 %token                 MINUS
 %token                 TIMES
@@ -26,5 +24,4 @@
 %token                 AND
 %token                 OR
 %token                 ASSIGN
->>>>>>> 03a406bf
 %%